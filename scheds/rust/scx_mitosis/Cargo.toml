--- conflicted
+++ resolved
@@ -15,15 +15,9 @@
 fb_procfs = "0.7"
 itertools = "0.12.1"
 lazy_static = "1.4"
-<<<<<<< HEAD
-libbpf-rs = "0.24"
-libc = "0.2"
-log = "0.4"
-=======
-libbpf-rs = "0.23.1"
+libbpf-rs = "0.24.1"
 libc = "0.2.137"
 log = "0.4.17"
->>>>>>> fd6aa89f
 maplit = "1.0.2"
 prometheus-client = "0.19"
 scx_utils = { path = "../../../rust/scx_utils", version = "1.0.2" }
