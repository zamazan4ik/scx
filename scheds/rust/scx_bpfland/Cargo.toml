[package]
name = "scx_bpfland"
version = "1.0.2"
authors = ["Andrea Righi <righi.andrea@gmail.com>", "Canonical"]
edition = "2021"
description = "A vruntime-based sched_ext scheduler that prioritizes interactive workloads. https://github.com/sched-ext/scx/tree/main"
license = "GPL-2.0-only"

[dependencies]
anyhow = "1.0.65"
ctrlc = { version = "3.1", features = ["termination"] }
clap = { version = "4.1", features = ["derive", "env", "unicode", "wrap_help"] }
<<<<<<< HEAD
libbpf-rs = "0.24"
=======
libbpf-rs = "0.23.1"
>>>>>>> fd6aa89f
log = "0.4.17"
scx_utils = { path = "../../../rust/scx_utils", version = "1.0.2" }
simplelog = "0.12"
rlimit = "0.10.1"
metrics = "0.23.0"
metrics-exporter-prometheus = "0.15.0"

[build-dependencies]
scx_utils = { path = "../../../rust/scx_utils", version = "1.0.2" }

[features]
enable_backtrace = []<|MERGE_RESOLUTION|>--- conflicted
+++ resolved
@@ -10,11 +10,7 @@
 anyhow = "1.0.65"
 ctrlc = { version = "3.1", features = ["termination"] }
 clap = { version = "4.1", features = ["derive", "env", "unicode", "wrap_help"] }
-<<<<<<< HEAD
-libbpf-rs = "0.24"
-=======
-libbpf-rs = "0.23.1"
->>>>>>> fd6aa89f
+libbpf-rs = "0.24.1"
 log = "0.4.17"
 scx_utils = { path = "../../../rust/scx_utils", version = "1.0.2" }
 simplelog = "0.12"
